use backend::config::AppConfig;
<<<<<<< HEAD
use eframe::egui::{self};
use serde::{Deserialize, Serialize};
use std::sync::{Arc, Mutex};
use twitch_irc::login::StaticLoginCredentials;
use twitch_irc::message::PrivmsgMessage;
use twitch_irc::TwitchIRCClient;
use twitch_irc::{ClientConfig, SecureTCPTransport};
use ui::BackendMessageAction;
=======
use eframe::egui::{ self };
use rodio::{ OutputStreamHandle, Sink };
use serde::{ Deserialize, Serialize };
use ui::{ BackendToFrontendMessage, FrontendToBackendMessage };
use twitch_irc::login::StaticLoginCredentials;
use twitch_irc::message::PrivmsgMessage;
use twitch_irc::TwitchIRCClient;
use twitch_irc::{ ClientConfig, SecureTCPTransport };
use std::fs::File;
use std::io::BufReader;
use std::path::Path;
use std::sync::Arc;
use rodio::{ Decoder, OutputStream };
>>>>>>> db92f4c2

pub mod backend;
pub mod ui;
use log::{error, info};

const WINDOW_WIDTH: f32 = 800.0;
const WINDOW_HEIGHT: f32 = 600.0;

#[derive(Debug, Serialize, Deserialize)]
pub struct ChatMessage {
    pub message_id: String,
    pub message_text: String,
    pub badges: Vec<String>,
    pub username: String,
}

impl From<PrivmsgMessage> for ChatMessage {
    fn from(privmsg: PrivmsgMessage) -> Self {
        let badges = privmsg.badges
            .into_iter()
            .map(|badge| format!("{}-{}", badge.name, badge.version))
            .collect();
        ChatMessage {
            message_id: privmsg.message_id,
            message_text: privmsg.message_text,
            badges,
            username: privmsg.sender.login,
        }
    }
}

#[tokio::main]
async fn main() {
    env_logger::init();
    let (backend_tx, frontend_rx) = tokio::sync::mpsc::channel(100);
    let (frontend_tx, backend_rx) = tokio::sync::mpsc::channel(100);
    let native_options = eframe::NativeOptions {
        viewport: egui::ViewportBuilder
            ::default()
            .with_inner_size([WINDOW_WIDTH, WINDOW_HEIGHT])
            .with_resizable(false),
        ..Default::default()
    };
    let (_stream, stream_handle) = OutputStream::try_default().unwrap();
    let config = backend::config::load_config();
    tokio::spawn(async move {
        handle_frontend_to_backend_messages(backend_rx, backend_tx.clone(), stream_handle).await;
    });
<<<<<<< HEAD
    info!("Starting chatbot");
=======

>>>>>>> db92f4c2
    let _ = eframe::run_native(
        "Yambot",
        native_options,
        Box::new(|cc| {
            cc.egui_ctx.set_style(egui::Style {
                visuals: egui::Visuals::dark(),
                ..egui::Style::default()
            });
            egui_extras::install_image_loaders(&cc.egui_ctx);
            // read values from env or other config file that will be updated later on
<<<<<<< HEAD
            Ok(Box::new(ui::Chatbot::new(
                config.chatbot,
                frontend_tx,
                frontend_rx,
                config.sfx,
                config.tts,
            )))
        }),
    )
    .map_err(|e| error!("Error: {:?}", e));
=======
            Ok(
                Box::new(
                    ui::Chatbot::new(
                        config.chatbot,
                        frontend_tx,
                        frontend_rx,
                        config.sfx,
                        config.tts
                    )
                )
            )
        })
    );
>>>>>>> db92f4c2
}

async fn handle_twitch_messages(channel_name: String) {
    // TODO: add messages to local db
    let mut messages: Vec<ChatMessage> = Vec::new();
    let config: ClientConfig<StaticLoginCredentials> = ClientConfig::default();
    let (mut incoming_messages, client) = TwitchIRCClient::<
        SecureTCPTransport,
        StaticLoginCredentials
    >::new(config);
    client.join(channel_name.clone()).unwrap();

    while let Some(message) = incoming_messages.recv().await {
        match message {
            twitch_irc::message::ServerMessage::Privmsg(privmsg) => {
                let chat_message: ChatMessage = privmsg.into();
                println!("Message: {:?}", chat_message);
                messages.push(chat_message);
            }
            twitch_irc::message::ServerMessage::Join(join_msg) => {
                println!("User joined: {}", join_msg.user_login);
            }
            twitch_irc::message::ServerMessage::Part(part_msg) => {
                println!("User left: {}", part_msg.user_login);
            }
            twitch_irc::message::ServerMessage::Whisper(whisper_message) => {
                println!(
                    "User {}, whispered message {}",
                    whisper_message.sender.login,
                    whisper_message.message_text
                );
            }
            _ => {
                println!("Received other message: {:?}", message);
            }
        }
    }
}
<<<<<<< HEAD
async fn handle_backend_messages(
    mut backend_rx: tokio::sync::mpsc::Receiver<BackendMessageAction>,
) {
=======
async fn handle_frontend_to_backend_messages(
    mut backend_rx: tokio::sync::mpsc::Receiver<FrontendToBackendMessage>,
    backend_tx: tokio::sync::mpsc::Sender<BackendToFrontendMessage>,
    stream_handle: rodio::OutputStreamHandle
) {
    let stream_handle = Arc::new(stream_handle);

>>>>>>> db92f4c2
    while let Some(message) = backend_rx.recv().await {
        match message {
            FrontendToBackendMessage::UpdateTTSConfig(config) => {
                let current_config: AppConfig = backend::config::load_config();
<<<<<<< HEAD
                backend::config::save_config(&AppConfig {
                    chatbot: current_config.chatbot,
                    sfx: current_config.sfx,
                    tts: config,
                });
            }
            BackendMessageAction::UpdateSfxConfig(config) => {
                let current_config: AppConfig = backend::config::load_config();
                backend::config::save_config(&AppConfig {
                    chatbot: current_config.chatbot,
                    sfx: config,
                    tts: current_config.tts,
                });
            }
            BackendMessageAction::UpdateConfig(config) => {
=======
                backend::config::save_config(
                    &(AppConfig {
                        chatbot: current_config.chatbot,
                        sfx: current_config.sfx,
                        tts: config,
                    })
                );
                let _ = backend_tx.try_send(
                    BackendToFrontendMessage::CreateLog(
                        ui::LogLevel::INFO,
                        "TTS config updated".to_string()
                    )
                );
            }
            FrontendToBackendMessage::UpdateSfxConfig(config) => {
                let current_config: AppConfig = backend::config::load_config();
                backend::config::save_config(
                    &(AppConfig {
                        chatbot: current_config.chatbot,
                        sfx: config,
                        tts: current_config.tts,
                    })
                );
                let _ = backend_tx.try_send(
                    BackendToFrontendMessage::CreateLog(
                        ui::LogLevel::INFO,
                        "SFX config updated".to_string()
                    )
                );
            }
            FrontendToBackendMessage::UpdateConfig(config) => {
>>>>>>> db92f4c2
                let current_config: AppConfig = backend::config::load_config();
                backend::config::save_config(
                    &(AppConfig {
                        chatbot: config,
                        sfx: current_config.sfx,
                        tts: current_config.tts,
                    })
                );
                let _ = backend_tx.try_send(
                    BackendToFrontendMessage::CreateLog(
                        ui::LogLevel::INFO,
                        "Chatbot config updated".to_string()
                    )
                );
            }
            FrontendToBackendMessage::ConnectToChat(channel_name) => {
                tokio::spawn(async move {
                    handle_twitch_messages(channel_name).await;
                });
            }
<<<<<<< HEAD
=======
            FrontendToBackendMessage::PlaySound(sound_file) => {
                let stream_handle_clone = stream_handle.clone();
                tokio::spawn(async move {
                    play_sound(sound_file, stream_handle_clone).await;
                });
            }
>>>>>>> db92f4c2
            _ => {
                println!("Received other message: {:?}", message);
            }
        }
    }
}
async fn play_sound(sound_file: String, stream_handle: Arc<OutputStreamHandle>) {
    let sound_path = "./assets/sounds/".to_string() + &sound_file;
    if let Ok(file) = File::open(Path::new(&sound_path)) {
        let source = Decoder::new(BufReader::new(file)).unwrap();
        let sink = Sink::try_new(&*stream_handle).unwrap();
        sink.set_volume(0.5);
        sink.append(source);
        sink.detach();
    } else {
        println!("Could not open sound file: {}", sound_path);
    }
}<|MERGE_RESOLUTION|>--- conflicted
+++ resolved
@@ -1,28 +1,17 @@
 use backend::config::AppConfig;
-<<<<<<< HEAD
 use eframe::egui::{self};
+use rodio::{Decoder, OutputStream};
+use rodio::{OutputStreamHandle, Sink};
 use serde::{Deserialize, Serialize};
-use std::sync::{Arc, Mutex};
+use std::fs::File;
+use std::io::BufReader;
+use std::path::Path;
+use std::sync::Arc;
 use twitch_irc::login::StaticLoginCredentials;
 use twitch_irc::message::PrivmsgMessage;
 use twitch_irc::TwitchIRCClient;
 use twitch_irc::{ClientConfig, SecureTCPTransport};
-use ui::BackendMessageAction;
-=======
-use eframe::egui::{ self };
-use rodio::{ OutputStreamHandle, Sink };
-use serde::{ Deserialize, Serialize };
-use ui::{ BackendToFrontendMessage, FrontendToBackendMessage };
-use twitch_irc::login::StaticLoginCredentials;
-use twitch_irc::message::PrivmsgMessage;
-use twitch_irc::TwitchIRCClient;
-use twitch_irc::{ ClientConfig, SecureTCPTransport };
-use std::fs::File;
-use std::io::BufReader;
-use std::path::Path;
-use std::sync::Arc;
-use rodio::{ Decoder, OutputStream };
->>>>>>> db92f4c2
+use ui::{BackendToFrontendMessage, FrontendToBackendMessage};
 
 pub mod backend;
 pub mod ui;
@@ -41,7 +30,8 @@
 
 impl From<PrivmsgMessage> for ChatMessage {
     fn from(privmsg: PrivmsgMessage) -> Self {
-        let badges = privmsg.badges
+        let badges = privmsg
+            .badges
             .into_iter()
             .map(|badge| format!("{}-{}", badge.name, badge.version))
             .collect();
@@ -60,8 +50,7 @@
     let (backend_tx, frontend_rx) = tokio::sync::mpsc::channel(100);
     let (frontend_tx, backend_rx) = tokio::sync::mpsc::channel(100);
     let native_options = eframe::NativeOptions {
-        viewport: egui::ViewportBuilder
-            ::default()
+        viewport: egui::ViewportBuilder::default()
             .with_inner_size([WINDOW_WIDTH, WINDOW_HEIGHT])
             .with_resizable(false),
         ..Default::default()
@@ -71,11 +60,7 @@
     tokio::spawn(async move {
         handle_frontend_to_backend_messages(backend_rx, backend_tx.clone(), stream_handle).await;
     });
-<<<<<<< HEAD
     info!("Starting chatbot");
-=======
-
->>>>>>> db92f4c2
     let _ = eframe::run_native(
         "Yambot",
         native_options,
@@ -86,7 +71,6 @@
             });
             egui_extras::install_image_loaders(&cc.egui_ctx);
             // read values from env or other config file that will be updated later on
-<<<<<<< HEAD
             Ok(Box::new(ui::Chatbot::new(
                 config.chatbot,
                 frontend_tx,
@@ -97,31 +81,14 @@
         }),
     )
     .map_err(|e| error!("Error: {:?}", e));
-=======
-            Ok(
-                Box::new(
-                    ui::Chatbot::new(
-                        config.chatbot,
-                        frontend_tx,
-                        frontend_rx,
-                        config.sfx,
-                        config.tts
-                    )
-                )
-            )
-        })
-    );
->>>>>>> db92f4c2
 }
 
 async fn handle_twitch_messages(channel_name: String) {
     // TODO: add messages to local db
     let mut messages: Vec<ChatMessage> = Vec::new();
     let config: ClientConfig<StaticLoginCredentials> = ClientConfig::default();
-    let (mut incoming_messages, client) = TwitchIRCClient::<
-        SecureTCPTransport,
-        StaticLoginCredentials
-    >::new(config);
+    let (mut incoming_messages, client) =
+        TwitchIRCClient::<SecureTCPTransport, StaticLoginCredentials>::new(config);
     client.join(channel_name.clone()).unwrap();
 
     while let Some(message) = incoming_messages.recv().await {
@@ -140,8 +107,7 @@
             twitch_irc::message::ServerMessage::Whisper(whisper_message) => {
                 println!(
                     "User {}, whispered message {}",
-                    whisper_message.sender.login,
-                    whisper_message.message_text
+                    whisper_message.sender.login, whisper_message.message_text
                 );
             }
             _ => {
@@ -150,53 +116,28 @@
         }
     }
 }
-<<<<<<< HEAD
-async fn handle_backend_messages(
-    mut backend_rx: tokio::sync::mpsc::Receiver<BackendMessageAction>,
-) {
-=======
 async fn handle_frontend_to_backend_messages(
     mut backend_rx: tokio::sync::mpsc::Receiver<FrontendToBackendMessage>,
     backend_tx: tokio::sync::mpsc::Sender<BackendToFrontendMessage>,
-    stream_handle: rodio::OutputStreamHandle
+    stream_handle: rodio::OutputStreamHandle,
 ) {
     let stream_handle = Arc::new(stream_handle);
 
->>>>>>> db92f4c2
     while let Some(message) = backend_rx.recv().await {
         match message {
             FrontendToBackendMessage::UpdateTTSConfig(config) => {
                 let current_config: AppConfig = backend::config::load_config();
-<<<<<<< HEAD
-                backend::config::save_config(&AppConfig {
-                    chatbot: current_config.chatbot,
-                    sfx: current_config.sfx,
-                    tts: config,
-                });
-            }
-            BackendMessageAction::UpdateSfxConfig(config) => {
-                let current_config: AppConfig = backend::config::load_config();
-                backend::config::save_config(&AppConfig {
-                    chatbot: current_config.chatbot,
-                    sfx: config,
-                    tts: current_config.tts,
-                });
-            }
-            BackendMessageAction::UpdateConfig(config) => {
-=======
                 backend::config::save_config(
                     &(AppConfig {
                         chatbot: current_config.chatbot,
                         sfx: current_config.sfx,
                         tts: config,
-                    })
+                    }),
                 );
-                let _ = backend_tx.try_send(
-                    BackendToFrontendMessage::CreateLog(
-                        ui::LogLevel::INFO,
-                        "TTS config updated".to_string()
-                    )
-                );
+                let _ = backend_tx.try_send(BackendToFrontendMessage::CreateLog(
+                    ui::LogLevel::INFO,
+                    "TTS config updated".to_string(),
+                ));
             }
             FrontendToBackendMessage::UpdateSfxConfig(config) => {
                 let current_config: AppConfig = backend::config::load_config();
@@ -205,52 +146,39 @@
                         chatbot: current_config.chatbot,
                         sfx: config,
                         tts: current_config.tts,
-                    })
+                    }),
                 );
-                let _ = backend_tx.try_send(
-                    BackendToFrontendMessage::CreateLog(
-                        ui::LogLevel::INFO,
-                        "SFX config updated".to_string()
-                    )
-                );
+                let _ = backend_tx.try_send(BackendToFrontendMessage::CreateLog(
+                    ui::LogLevel::INFO,
+                    "SFX config updated".to_string(),
+                ));
             }
             FrontendToBackendMessage::UpdateConfig(config) => {
->>>>>>> db92f4c2
                 let current_config: AppConfig = backend::config::load_config();
                 backend::config::save_config(
                     &(AppConfig {
                         chatbot: config,
                         sfx: current_config.sfx,
                         tts: current_config.tts,
-                    })
+                    }),
                 );
-                let _ = backend_tx.try_send(
-                    BackendToFrontendMessage::CreateLog(
-                        ui::LogLevel::INFO,
-                        "Chatbot config updated".to_string()
-                    )
-                );
+                let _ = backend_tx.try_send(BackendToFrontendMessage::CreateLog(
+                    ui::LogLevel::INFO,
+                    "Chatbot config updated".to_string(),
+                ));
             }
             FrontendToBackendMessage::ConnectToChat(channel_name) => {
                 tokio::spawn(async move {
                     handle_twitch_messages(channel_name).await;
                 });
             }
-<<<<<<< HEAD
-=======
-            FrontendToBackendMessage::PlaySound(sound_file) => {
-                let stream_handle_clone = stream_handle.clone();
-                tokio::spawn(async move {
-                    play_sound(sound_file, stream_handle_clone).await;
-                });
-            }
->>>>>>> db92f4c2
             _ => {
                 println!("Received other message: {:?}", message);
             }
         }
     }
 }
+
 async fn play_sound(sound_file: String, stream_handle: Arc<OutputStreamHandle>) {
     let sound_path = "./assets/sounds/".to_string() + &sound_file;
     if let Ok(file) = File::open(Path::new(&sound_path)) {
